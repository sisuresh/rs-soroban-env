--- conflicted
+++ resolved
@@ -56,9 +56,5 @@
 // implementations over a long period of time.
 
 soroban_env_macros::generate_env_meta_consts!(
-<<<<<<< HEAD
-    interface_version: 9,
-=======
     interface_version: 11,
->>>>>>> 3e9bd463
 );